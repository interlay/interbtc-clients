--- conflicted
+++ resolved
@@ -23,13 +23,10 @@
     TryIntoIntError(#[from] std::num::TryFromIntError),
     #[error("Deadline has expired")]
     DeadlineExpired,
-<<<<<<< HEAD
     #[error("Transaction not found")]
     TransactionNotFound,
-=======
     #[error("Faucet url not set")]
     FaucetUrlNotSet,
->>>>>>> b8f7d7f0
 
     #[error("ServiceError: {0}")]
     ServiceError(#[from] ServiceError),
