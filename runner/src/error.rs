#![allow(clippy::enum_variant_names)]

use backoff::Error as BackoffError;
use codec::Error as CodecError;
use nix::Error as OsError;
use reqwest::Error as ReqwestError;
use std::io::Error as IoError;
use subxt::Error as SubxtError;
use thiserror::Error;
use url::ParseError as UrlParseError;

#[derive(Error, Debug)]
pub enum Error {
    #[error("CodecError: {0}")]
    CodecError(#[from] CodecError),
    #[error("System I/O error: {0}")]
    IoError(#[from] IoError),
    #[error("System command error: {0}")]
    OsError(#[from] OsError),
    #[error("HTTP request error: {0}")]
    HttpError(#[from] ReqwestError),
    #[error("UrlParseError: {0}")]
    UrlParseError(#[from] UrlParseError),
<<<<<<< HEAD
    #[error("SubxtError: {0}")]
    SubxtError(#[from] SubxtError),
    #[error("Failed to derive the release name of the vault")]
    ClientNameDerivationError,
=======
>>>>>>> 739b3676
    #[error("Integer conversion error")]
    IntegerConversionError,
    #[error("A client release has not been downloaded")]
    NoDownloadedRelease,
    #[error("A child process is already running")]
    ChildProcessExists,
    #[error("Failed to terminate child process")]
    ProcessTerminationFailure,
}

impl<E: Into<Error> + Sized> From<BackoffError<E>> for Error {
    fn from(e: BackoffError<E>) -> Self {
        match e {
            BackoffError::Permanent(err) => err.into(),
            BackoffError::Transient(err) => err.into(),
        }
    }
}<|MERGE_RESOLUTION|>--- conflicted
+++ resolved
@@ -21,13 +21,8 @@
     HttpError(#[from] ReqwestError),
     #[error("UrlParseError: {0}")]
     UrlParseError(#[from] UrlParseError),
-<<<<<<< HEAD
     #[error("SubxtError: {0}")]
     SubxtError(#[from] SubxtError),
-    #[error("Failed to derive the release name of the vault")]
-    ClientNameDerivationError,
-=======
->>>>>>> 739b3676
     #[error("Integer conversion error")]
     IntegerConversionError,
     #[error("A client release has not been downloaded")]
