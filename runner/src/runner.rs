use crate::{error::Error, Opts};
use backoff::{retry, Error as BackoffError, ExponentialBackoff};
use bytes::Bytes;
use codec::Decode;
use futures::{future::BoxFuture, FutureExt, StreamExt, TryFutureExt};
use nix::{
    sys::signal::{self, Signal},
    unistd::Pid,
};
use signal_hook_tokio::SignalsInfo;
use sp_core::{hexdisplay::AsBytesRef, H256};
use std::{
    convert::TryInto,
    fmt::{Debug, Display},
    fs::{self, OpenOptions},
    io::Write,
    os::unix::prelude::OpenOptionsExt,
    path::PathBuf,
    process::{Child, Command, Stdio},
    str,
    time::Duration,
};

use subxt::{dynamic::Value, OnlineClient, PolkadotConfig};

use async_trait::async_trait;

<<<<<<< HEAD
// TODO: Add client-type CLI argument.
/// Type of the client to run. One of `oracle`, `vault`, `faucet`.
pub const CLIENT_TYPE: &str = "vault";
=======
/// Name of the downloaded client executable.
pub const EXECUTABLE_NAME: &str = "vault";
>>>>>>> 739b3676

/// Pallet in the parachain where the client release is assumed to be stored
pub const PARACHAIN_MODULE: &str = "ClientsInfo";

/// Storage item in the Pallet where the client release is assumed to be stored
pub const CURRENT_RELEASES_STORAGE_ITEM: &str = "CurrentClientReleases";

/// Parachain block time
pub const BLOCK_TIME: Duration = Duration::from_secs(6);

/// Timeout used by the retry utilities: One minute
pub const RETRY_TIMEOUT: Duration = Duration::from_millis(60_000);

/// Waiting interval used by the retry utilities: One minute
pub const RETRY_INTERVAL: Duration = Duration::from_millis(1_000);

/// Multiplier for the interval in retry utilities: Constant interval retry
pub const RETRY_MULTIPLIER: f64 = 1.0;

/// Data type assumed to be used by the parachain to store the client release.
/// If this type is different from the on-chain one, decoding will fail.
#[derive(Decode, Default, Eq, PartialEq, Debug, Clone)]
pub struct ClientRelease {
    /// A link to the Releases page of the `interbtc-clients` repo.
    /// Example: https://github.com/interlay/interbtc-clients/releases/download/1.16.0/vault-parachain-metadata-interlay
    pub uri: String,
    /// Code hash of the parachain runtime compatible with this release
    pub code_hash: H256,
}

/// Wrapper around `ClientRelease`, which includes details for running the executable.
#[derive(Default, Eq, PartialEq, Debug, Clone)]
pub struct DownloadedRelease {
    /// Release data read from the parachain
    pub release: ClientRelease,
    /// OS path where this release is stored
    pub path: PathBuf,
    /// Name of the executable
    pub bin_name: String,
}

/// Per-network manager of the vault executable
pub struct Runner {
<<<<<<< HEAD
    /// `subxt` api to the parachain
    subxt_api: OnlineClient<PolkadotConfig>,
    /// Unparsed CLI arguments for the vault executable
    vault_args: Vec<String>,
=======
    /// WS connection to the parachain
    parachain_rpc: WebsocketClient,
>>>>>>> 739b3676
    /// The child process (vault) spawned by this runner
    child_proc: Option<Child>,
    /// Details about the currently run release
    downloaded_release: Option<DownloadedRelease>,
    /// Runner CLI arguments
    opts: Opts,
}

impl Runner {
<<<<<<< HEAD
    pub fn new(subxt_api: OnlineClient<PolkadotConfig>, vault_args: Vec<String>, download_path: PathBuf) -> Self {
        Self {
            subxt_api,
            vault_args,
=======
    pub fn new(parachain_rpc: WebsocketClient, opts: Opts) -> Self {
        Self {
            parachain_rpc,
>>>>>>> 739b3676
            child_proc: None,
            downloaded_release: None,
            opts,
        }
    }

    async fn download_binary(runner: &mut impl RunnerExt, release: ClientRelease) -> Result<DownloadedRelease, Error> {
        let (bin_name, bin_path) = runner.get_bin_path()?;
        log::info!("Downloading {} at: {:?}", bin_name, bin_path);
        let mut file = OpenOptions::new()
            .read(true)
            .write(true)
            // Make the binary executable.
            // The set permissions are: -rwx------
            .mode(0o700)
            .create(true)
            .open(bin_path.clone())?;

        let bytes = retry_with_log_async(
            || runner.get_request_bytes(release.uri.clone()).into_future().boxed(),
            "Error fetching executable".to_string(),
        )
        .await?;

        file.write_all(&bytes)?;
        file.sync_all()?;

        let downloaded_release = DownloadedRelease {
            release,
            path: bin_path,
            bin_name: bin_name.to_string(),
        };
        runner.set_downloaded_release(Some(downloaded_release.clone()));
        Ok(downloaded_release)
    }

    fn get_bin_path(runner: &impl RunnerExt) -> Result<(String, PathBuf), Error> {
        let bin_name = EXECUTABLE_NAME;
        let bin_path = runner.download_path().join(bin_name);
        Ok((bin_name.to_string(), bin_path))
    }

    fn delete_downloaded_release(runner: &mut impl RunnerExt) -> Result<(), Error> {
        let release = runner.downloaded_release().as_ref().ok_or(Error::NoDownloadedRelease)?;
        log::info!("Removing old release, with path {:?}", release.path);

        retry_with_log(
            || Ok(fs::remove_file(&release.path)?),
            "Failed to remove old release".to_string(),
        )?;

        runner.set_downloaded_release(None);
        Ok(())
    }

    fn terminate_proc_and_wait(runner: &mut impl RunnerExt) -> Result<u32, Error> {
        log::info!("Trying to terminate child process...");
        let child_proc = match runner.child_proc().as_mut() {
            Some(x) => x,
            None => {
                log::warn!("No child process to terminate.");
                return Ok(0);
            }
        };

        let _ = retry_with_log(
            || {
                Ok(signal::kill(
                    Pid::from_raw(child_proc.id().try_into().map_err(|_| Error::IntegerConversionError)?),
                    Signal::SIGTERM,
                ))
            },
            "Failed to kill child process".to_string(),
        )
        .map_err(|_| Error::ProcessTerminationFailure)?;

        match child_proc.wait() {
            Ok(exit_status) => log::info!(
                "Terminated vault process (pid: {}) with exit status {}",
                child_proc.id(),
                exit_status
            ),
            Err(error) => log::warn!("Vault process termination error: {}", error),
        };
        let pid = child_proc.id();
        runner.set_child_proc(None);
        Ok(pid)
    }

    async fn try_get_release<T: RunnerExt + StorageReader>(runner: &T) -> Result<Option<ClientRelease>, Error> {
        retry_with_log_async(
            || {
                runner
                    .read_chain_storage::<ClientRelease>(runner.subxt_api())
                    .into_future()
                    .boxed()
            },
            "Error fetching executable".to_string(),
        )
        .await
    }

    /// Read parachain storage via an RPC call, and decode the result
    async fn read_chain_storage<T: 'static + Decode + Debug>(
        subxt_api: &OnlineClient<PolkadotConfig>,
    ) -> Result<Option<T>, Error> {
        // Based on the implementation of `subxt_api.storage().fetch(...)`, but with decoding for a custom type. Source:
        // https://github.com/paritytech/subxt/blob/99cea97f817ee0a6fee642ff22f867822d9557f6/subxt/src/storage/storage_client.rs#L142
        let storage_address = subxt::dynamic::storage(
            PARACHAIN_MODULE,
            CURRENT_RELEASES_STORAGE_ITEM,
            vec![Value::from_bytes(CLIENT_TYPE.as_bytes())],
        );
        let lookup_bytes =
            subxt::storage::utils::storage_address_bytes(&storage_address, &subxt_api.metadata()).unwrap();
        let enc_res = subxt_api
            .storage()
            .fetch_raw(&lookup_bytes, None)
            .await?
            .map(Bytes::from);
        enc_res
            .map(|r| T::decode(&mut r.as_bytes_ref()))
            .transpose()
            .map_err(Into::into)
    }

    /// Run the auto-updater while concurrently listening for termination signals.
    pub async fn run(mut runner: Box<dyn RunnerExt + Send>, mut shutdown_signals: SignalsInfo) -> Result<(), Error> {
        tokio::select! {
            _ = shutdown_signals.next() => {
                runner.terminate_proc_and_wait()?;
            }
            result = runner.as_mut().auto_update() => {
                match result {
                    Ok(_) => log::error!("Auto-updater unexpectedly terminated."),
                    Err(e) => log::error!("Runner error: {}", e),
                }
                runner.terminate_proc_and_wait()?;
            }
        };
        Ok(())
    }

    async fn auto_update(runner: &mut impl RunnerExt) -> Result<(), Error> {
        // Create all directories for the `download_path` if they don't already exist.
        fs::create_dir_all(&runner.download_path())?;
<<<<<<< HEAD
        let release = runner.try_get_release().await?.expect("No current release");
=======
        let release = runner
            .try_get_release(false)
            .await?
            .expect("No current client release set on-chain.");
>>>>>>> 739b3676
        // WARNING: This will overwrite any pre-existing binary with the same name
        // TODO: Check if a release with the same version is already at the `download_path`
        runner.download_binary(release).await?;

        runner.run_binary()?;

        loop {
            runner.maybe_restart_client()?;
            if let Some(new_release) = runner.try_get_release().await? {
                let maybe_downloaded_release = runner.downloaded_release();
                let downloaded_release = maybe_downloaded_release.as_ref().ok_or(Error::NoDownloadedRelease)?;
                if new_release.uri != downloaded_release.release.uri {
                    // Wait for child process to finish completely.
                    // To ensure there can't be two vault processes using the same Bitcoin wallet.
                    runner.terminate_proc_and_wait()?;

                    // Delete old release
                    runner.delete_downloaded_release()?;

                    // Download new release
                    runner.download_binary(new_release).await?;

                    // Run the downloaded release
                    runner.run_binary()?;
                }
            }
            tokio::time::sleep(BLOCK_TIME).await;
        }
    }

    fn maybe_restart_client(runner: &mut impl RunnerExt) -> Result<(), Error> {
        if !runner.check_child_proc_alive()? {
            runner.run_binary()?;
        }
        Ok(())
    }

    fn check_child_proc_alive(runner: &mut impl RunnerExt) -> Result<bool, Error> {
        if let Some(child) = runner.child_proc() {
            // `try_wait` only returns if the child has already exited,
            // without actually doing any waiting
            match child.try_wait()? {
                Some(status) => {
                    log::info!("Child exited with: {status}");
                    runner.set_child_proc(None);
                    return Ok(false);
                }
                None => {
                    return Ok(true);
                }
            }
        }
        Ok(false)
    }

    fn run_binary(runner: &mut impl RunnerExt, stdout_mode: impl Into<Stdio>) -> Result<Child, Error> {
        if runner.child_proc().is_some() {
            return Err(Error::ChildProcessExists);
        }
        let downloaded_release = runner.downloaded_release().as_ref().ok_or(Error::NoDownloadedRelease)?;
        let mut command = Command::new(downloaded_release.path.as_os_str());
        command.args(runner.vault_args().clone()).stdout(stdout_mode);
        let child = retry_with_log(
            || command.spawn().map_err(Into::into),
            "Failed to spawn child process".to_string(),
        )?;
        log::info!("Client started, with pid {}", child.id());
        Ok(child)
    }
}

impl Drop for Runner {
    fn drop(&mut self) {
        if self
            .check_child_proc_alive()
            .expect("Failed to check child process status")
        {
            if let Err(e) = self.terminate_proc_and_wait() {
                log::warn!("Failed to terminate child process: {}", e);
            }
        }
    }
}

#[async_trait]
pub trait RunnerExt {
    fn subxt_api(&self) -> &OnlineClient<PolkadotConfig>;
    fn vault_args(&self) -> &Vec<String>;
    fn child_proc(&mut self) -> &mut Option<Child>;
    fn set_child_proc(&mut self, child_proc: Option<Child>);
    fn downloaded_release(&self) -> &Option<DownloadedRelease>;
    fn set_downloaded_release(&mut self, downloaded_release: Option<DownloadedRelease>);
    fn download_path(&self) -> &PathBuf;
    fn parachain_url(&self) -> String;
    /// Read the current client release from the parachain, retrying for `RETRY_TIMEOUT` if there is a network error.
    async fn try_get_release(&self) -> Result<Option<ClientRelease>, Error>;
    /// Download the vault binary and make it executable, retrying for `RETRY_TIMEOUT` if there is a network error.
    async fn download_binary(&mut self, release: ClientRelease) -> Result<(), Error>;
    /// Convert a release URI (e.g. a GitHub link) to an executable name and OS path (after download)
    fn get_bin_path(&self) -> Result<(String, PathBuf), Error>;
    /// Remove downloaded release from the file system. This is only supposed to occur _after_ the vault process
    /// has been killed. In case of failure, removing is retried for `RETRY_TIMEOUT`.
    fn delete_downloaded_release(&mut self) -> Result<(), Error>;
    /// Spawn a the client as a child process with the CLI arguments set in the `Runner`, retrying for
    /// `RETRY_TIMEOUT`.
    fn run_binary(&mut self) -> Result<(), Error>;
    /// Send a `SIGTERM` to the child process (via the underlying `kill` system call).
    /// If `kill` returns an error code, the operation is retried for `RETRY_TIMEOUT`.
    fn terminate_proc_and_wait(&mut self) -> Result<(), Error>;
    /// Get the client release executable, as `Bytes`
    async fn get_request_bytes(&self, url: String) -> Result<Bytes, Error>;
    /// Main loop, checks the parachain for new releases and updates the client accordingly.
    fn auto_update(&mut self) -> BoxFuture<'_, Result<(), Error>>;
    /// Returns whether the child is alive and sets the `runner.child` field to `None` if not.
    fn check_child_proc_alive(&mut self) -> Result<bool, Error>;
    /// If the child process crashed, start it again
    fn maybe_restart_client(&mut self) -> Result<(), Error>;
}

#[async_trait]
impl RunnerExt for Runner {
    fn subxt_api(&self) -> &OnlineClient<PolkadotConfig> {
        &self.subxt_api
    }

    fn vault_args(&self) -> &Vec<String> {
        &self.opts.vault_args
    }

    fn child_proc(&mut self) -> &mut Option<Child> {
        &mut self.child_proc
    }

    fn set_child_proc(&mut self, child_proc: Option<Child>) {
        self.child_proc = child_proc;
    }

    fn downloaded_release(&self) -> &Option<DownloadedRelease> {
        &self.downloaded_release
    }

    fn set_downloaded_release(&mut self, downloaded_release: Option<DownloadedRelease>) {
        self.downloaded_release = downloaded_release;
    }

    fn download_path(&self) -> &PathBuf {
        &self.opts.download_path
    }

    fn parachain_url(&self) -> String {
        self.opts.parachain_ws.clone()
    }

    async fn try_get_release(&self) -> Result<Option<ClientRelease>, Error> {
        Runner::try_get_release(self).await
    }

    fn run_binary(&mut self) -> Result<(), Error> {
        let child = Runner::run_binary(self, Stdio::inherit())?;
        self.child_proc = Some(child);
        Ok(())
    }

    async fn download_binary(&mut self, release: ClientRelease) -> Result<(), Error> {
        let _downloaded_release = Runner::download_binary(self, release).await?;
        Ok(())
    }

    fn get_bin_path(&self) -> Result<(String, PathBuf), Error> {
        Runner::get_bin_path(self)
    }

    fn delete_downloaded_release(&mut self) -> Result<(), Error> {
        Runner::delete_downloaded_release(self)?;
        Ok(())
    }

    fn terminate_proc_and_wait(&mut self) -> Result<(), Error> {
        Runner::terminate_proc_and_wait(self)?;
        Ok(())
    }

    // Declaring as a static method would highly complicate mocking
    async fn get_request_bytes(&self, url: String) -> Result<Bytes, Error> {
        log::info!("Fetching executable from {}", url);
        let response = reqwest::get(url.clone()).await?;
        Ok(response.bytes().await?)
    }

    fn auto_update(&mut self) -> BoxFuture<'_, Result<(), Error>> {
        Runner::auto_update(self).into_future().boxed()
    }

    fn check_child_proc_alive(&mut self) -> Result<bool, Error> {
        Runner::check_child_proc_alive(self)
    }

    fn maybe_restart_client(&mut self) -> Result<(), Error> {
        Runner::maybe_restart_client(self)
    }
}

#[async_trait]
pub trait StorageReader {
    async fn read_chain_storage<T: 'static + Decode + Debug>(
        &self,
        subxt_api: &OnlineClient<PolkadotConfig>,
    ) -> Result<Option<T>, Error>;
}

#[async_trait]
impl StorageReader for Runner {
    async fn read_chain_storage<T: 'static + Decode + Debug>(
        &self,
        subxt_api: &OnlineClient<PolkadotConfig>,
    ) -> Result<Option<T>, Error> {
        Runner::read_chain_storage(subxt_api).await
    }
}

pub async fn subxt_api(url: &str) -> Result<OnlineClient<PolkadotConfig>, Error> {
    Ok(OnlineClient::from_url(url).await?)
}

pub fn custom_retry_config() -> ExponentialBackoff {
    ExponentialBackoff {
        initial_interval: RETRY_INTERVAL,
        max_elapsed_time: Some(RETRY_TIMEOUT),
        multiplier: RETRY_MULTIPLIER,
        ..ExponentialBackoff::default()
    }
}

pub fn retry_with_log<T, F>(mut f: F, log_msg: String) -> Result<T, Error>
where
    F: FnMut() -> Result<T, Error>,
{
    retry(custom_retry_config(), || {
        f().map_err(|e| {
            log::info!("{}: {}. Retrying...", log_msg, e.to_string());
            BackoffError::Transient(e)
        })
    })
    .map_err(Into::into)
}

pub async fn retry_with_log_async<'a, T, F, E>(f: F, log_msg: String) -> Result<T, Error>
where
    F: Fn() -> BoxFuture<'a, Result<T, E>>,
    E: Into<Error> + Sized + Display,
{
    backoff::future::retry(custom_retry_config(), || async {
        f().await.map_err(|e| {
            log::info!("{}: {}. Retrying...", log_msg, e.to_string());
            BackoffError::Transient(e)
        })
    })
    .await
    .map_err(Into::into)
}

#[cfg(test)]
mod tests {
    use async_trait::async_trait;
    use bytes::Bytes;
    use codec::Decode;

    use futures::future::BoxFuture;
    use sp_core::H256;
    use tempdir::TempDir;

    use std::{
        convert::TryInto,
        fmt::Debug,
        fs::{self, File},
        io::Write,
        os::unix::prelude::PermissionsExt,
        path::PathBuf,
        process::{Child, Command, Stdio},
        str::FromStr,
        thread,
    };

    use signal_hook::consts::*;
    use signal_hook_tokio::Signals;

    use crate::error::Error;

    use super::*;

    use sysinfo::{Pid, System, SystemExt};

    mockall::mock! {
        Runner {}

        #[async_trait]
        pub trait RunnerExt {
            fn subxt_api(&self) -> &OnlineClient<PolkadotConfig>;
            fn vault_args(&self) -> &Vec<String>;
            fn child_proc(&mut self) -> &mut Option<Child>;
            fn set_child_proc(&mut self, child_proc: Option<Child>);
            fn downloaded_release(&self) -> &Option<DownloadedRelease>;
            fn set_downloaded_release(&mut self, downloaded_release: Option<DownloadedRelease>);
            fn download_path(&self) -> &PathBuf;
<<<<<<< HEAD
            fn set_download_path(&mut self, download_path: PathBuf);
            async fn try_get_release(&self) -> Result<Option<ClientRelease>, Error>;
=======
            fn parachain_url(&self) -> String;
            async fn try_get_release(&self, pending: bool) -> Result<Option<ClientRelease>, Error>;
>>>>>>> 739b3676
            async fn download_binary(&mut self, release: ClientRelease) -> Result<(), Error>;
            fn get_bin_path(&self) -> Result<(String, PathBuf), Error>;
            fn delete_downloaded_release(&mut self) -> Result<(), Error>;
            fn run_binary(&mut self) -> Result<(), Error>;
            fn terminate_proc_and_wait(&mut self) -> Result<(), Error>;
            async fn get_request_bytes(&self, url: String) -> Result<Bytes, Error>;
            fn auto_update(&mut self) ->  BoxFuture<'static, Result<(), Error>>;
            fn check_child_proc_alive(&mut self) -> Result<bool, Error>;
            fn maybe_restart_client(&mut self) -> Result<(), Error>;
        }

        #[async_trait]
        pub trait StorageReader {
            async fn read_chain_storage<T: 'static + Decode + Debug>(
                &self,
                subxt_api: &OnlineClient<PolkadotConfig>,
            ) -> Result<Option<T>, Error>;
        }
    }

    #[tokio::test]
    async fn test_runner_download_binary() {
        let mut runner = MockRunner::default();
        let tmp = TempDir::new("runner-tests").expect("failed to create tempdir");
        let mock_path = tmp.path().clone().join("vault-standalone-metadata");
        let moved_mock_path = tmp.path().clone().join("vault-standalone-metadata");
        let mock_bin_name = "vault-standalone-metadata".to_string();

        let client_release = ClientRelease {
            uri: "https://github.com/interlay/interbtc-clients/releases/download/1.15.0/vault-standalone-metadata"
                .to_string(),
            code_hash: H256::default(),
        };

        runner
            .expect_get_bin_path()
            .returning(move || Ok(("vault-standalone-metadata".to_string(), moved_mock_path.clone())));
        runner
            .expect_get_request_bytes()
            .returning(|_| Ok(Bytes::from_static(&[1, 2, 3, 4])));
        runner.expect_set_downloaded_release().return_const(());

        let downloaded_release = Runner::download_binary(&mut runner, client_release.clone())
            .await
            .unwrap();
        assert_eq!(
            downloaded_release,
            DownloadedRelease {
                release: client_release,
                path: mock_path.clone(),
                bin_name: mock_bin_name
            }
        );

        let meta = std::fs::metadata(mock_path.clone()).unwrap();
        // The POSIX mode returned by `Permissions::mode()` contains two kinds of
        // information: the file type code, and the access permission bits.
        // Since the executable is a regular file, its file type code fits the
        // `S_IFREG` bit mask (`0o0100000`).
        // Sources:
        // - https://www.gnu.org/software/libc/manual/html_node/Testing-File-Type.html
        // - https://en.wikibooks.org/wiki/C_Programming/POSIX_Reference/sys/stat.h
        assert_eq!(
            meta.permissions(),
            // Expect the mode to include both the file type (`0100000`) and file permissions (`700`).
            fs::Permissions::from_mode(0o0100700)
        );

        let file_content = fs::read(mock_path.clone()).unwrap();
        assert_eq!(file_content, vec![1, 2, 3, 4]);
    }

    #[tokio::test]
    async fn test_runner_get_bin_path() {
        let mut runner = MockRunner::default();
        runner
            .expect_download_path()
            .return_const(PathBuf::from_str("./mock_download_dir").unwrap());
        let (bin_name, bin_path) = Runner::get_bin_path(&runner).unwrap();
        assert_eq!(bin_name, "vault".to_string());
        assert_eq!(bin_path, PathBuf::from_str("./mock_download_dir/vault").unwrap());
    }

    #[tokio::test]
    async fn test_runner_delete_downloaded_release() {
        let tmp = TempDir::new("runner-tests").expect("failed to create tempdir");
        // Create dummy file
        let mock_path = tmp.path().join("mock_file");
        File::create(mock_path.clone()).unwrap();

        let mut runner = MockRunner::default();
        let downloaded_release = DownloadedRelease {
            release: ClientRelease {
                uri: String::default(),
                code_hash: H256::default(),
            },
            path: mock_path.clone(),
            bin_name: String::default(),
        };
        runner
            .expect_downloaded_release()
            .return_const(Some(downloaded_release));
        runner.expect_set_downloaded_release().return_const(());

        Runner::delete_downloaded_release(&mut runner).unwrap();
        assert_eq!(mock_path.exists(), false);
    }

    #[tokio::test]
    async fn test_runner_terminate_proc_and_wait() {
        // spawn long-running child process
        let mut runner = MockRunner::default();
        runner
            .expect_child_proc()
            .returning(|| Some(Command::new("sleep").arg("100").spawn().unwrap()));
        runner.expect_set_child_proc().return_const(());
        let pid = Runner::terminate_proc_and_wait(&mut runner).unwrap();
        let pid_i32: i32 = pid.try_into().unwrap();
        let s = System::new_all();
        // Get all running processes
        let processes = s.processes();
        // Get the child process based on its pid
        let child_process = processes.get(&Pid::from(pid_i32));

        assert_eq!(child_process.is_none(), true);
    }

    #[tokio::test]
    async fn test_runner_run_binary_with_retry() {
        let tmp = TempDir::new("runner-tests").expect("failed to create tempdir");

        let mock_executable_path = tmp.path().join("print_cli_input");
        {
            let mut file = OpenOptions::new()
                .read(true)
                .write(true)
                .mode(0o700)
                .create(true)
                .open(mock_executable_path.clone())
                .unwrap();

            // Script that prints CLI input to stdout
            file.write_all(b"#!/bin/bash\necho $@").unwrap();

            file.sync_all().unwrap();
            // drop `file` here to close it and avoid `ExecutableFileBusy` errors
        }

        let mut runner = MockRunner::default();
        let mock_vault_args: Vec<String> = vec![
            "--bitcoin-rpc-url",
            "http://localhost:18443",
            "--bitcoin-rpc-user",
            "rpcuser",
            "--bitcoin-rpc-pass",
            "rpcpassword",
            "--keyfile",
            "keyfile.json",
            "--keyname",
            "0xa81f76187f1e5d2059f67439c4242a92a5cd66a409579db73f156c6e2aae5102",
            "--faucet-url",
            "http://localhost:3033",
            "--auto-register=KSM=faucet",
            "--btc-parachain-url",
            "ws://localhost:9944",
        ]
        .iter()
        .map(|s| s.to_string())
        .collect();

        let mock_downloaded_release = DownloadedRelease {
            release: ClientRelease::default(),
            path: mock_executable_path.clone(),
            bin_name: String::default(),
        };
        runner.expect_child_proc().return_var(None);
        runner
            .expect_downloaded_release()
            .return_const(Some(mock_downloaded_release));
        runner.expect_vault_args().return_const(mock_vault_args.clone());
        runner.expect_set_child_proc().return_const(());
        let child = Runner::run_binary(&mut runner, Stdio::piped()).unwrap();

        let output = child.wait_with_output().unwrap();

        let mut expected_output = mock_vault_args.join(" ");
        expected_output.push('\n');
        assert_eq!(output.stdout, expected_output.as_bytes());
    }

    #[tokio::test]
    async fn test_runner_terminate_child_proc_on_signal() {
        let mut runner = MockRunner::default();
        runner.expect_terminate_proc_and_wait().once().returning(|| Ok(()));
        runner.expect_auto_update().returning(|| {
            Box::pin(async {
                tokio::time::sleep(Duration::from_millis(100_000)).await;
                Ok(())
            })
        });
        let shutdown_signals = Signals::new(&[SIGHUP, SIGTERM, SIGINT, SIGQUIT]).unwrap();
        let task = tokio::spawn(Runner::run(Box::new(runner), shutdown_signals));
        // Wait for the signals iterator to be polled
        // This `sleep` is based on the test case in `signal-hook-tokio` itself:
        // https://github.com/vorner/signal-hook/blob/a9e5ca5e46c9c8e6de89ff1b3ce63c5ff89cd708/signal-hook-tokio/tests/tests.rs#L50
        thread::sleep(Duration::from_millis(100));
        signal_hook::low_level::raise(SIGTERM).unwrap();
        task.await.unwrap().unwrap();
    }

    #[tokio::test]
    async fn test_runner_terminate_child_proc_on_crash() {
        let mut runner = MockRunner::default();
        // Assume the auto-updater crashes
        runner.expect_auto_update().returning(|| {
            // return an arbitrary error
            Box::pin(async { Err(Error::ProcessTerminationFailure) })
        });
        // The child process must be killed before shutting down the runner
        runner.expect_terminate_proc_and_wait().once().returning(|| Ok(()));

        let shutdown_signals = Signals::new(&[]).unwrap();
        let task = tokio::spawn(Runner::run(Box::new(runner), shutdown_signals));
        task.await.unwrap().unwrap();
    }

    #[tokio::test]
    async fn test_runner_child_restarts_if_crashed() {
        let mut runner = MockRunner::default();
        runner.expect_check_child_proc_alive().returning(|| Ok(false));

        // The test passes as long as `run_binary` is called
        runner.expect_run_binary().once().returning(|| Ok(()));
        Runner::maybe_restart_client(&mut runner).unwrap();
    }

    #[tokio::test]
    async fn test_runner_terminate_child_process_does_not_throw() {
        let mut runner = MockRunner::default();
        runner.expect_child_proc().return_var(None);
        assert_eq!(Runner::terminate_proc_and_wait(&mut runner).unwrap(), 0);
    }
}<|MERGE_RESOLUTION|>--- conflicted
+++ resolved
@@ -25,14 +25,10 @@
 
 use async_trait::async_trait;
 
-<<<<<<< HEAD
 // TODO: Add client-type CLI argument.
 /// Type of the client to run. One of `oracle`, `vault`, `faucet`.
+/// Also used as the name of the downloaded executable.
 pub const CLIENT_TYPE: &str = "vault";
-=======
-/// Name of the downloaded client executable.
-pub const EXECUTABLE_NAME: &str = "vault";
->>>>>>> 739b3676
 
 /// Pallet in the parachain where the client release is assumed to be stored
 pub const PARACHAIN_MODULE: &str = "ClientsInfo";
@@ -76,15 +72,8 @@
 
 /// Per-network manager of the vault executable
 pub struct Runner {
-<<<<<<< HEAD
     /// `subxt` api to the parachain
     subxt_api: OnlineClient<PolkadotConfig>,
-    /// Unparsed CLI arguments for the vault executable
-    vault_args: Vec<String>,
-=======
-    /// WS connection to the parachain
-    parachain_rpc: WebsocketClient,
->>>>>>> 739b3676
     /// The child process (vault) spawned by this runner
     child_proc: Option<Child>,
     /// Details about the currently run release
@@ -94,16 +83,9 @@
 }
 
 impl Runner {
-<<<<<<< HEAD
-    pub fn new(subxt_api: OnlineClient<PolkadotConfig>, vault_args: Vec<String>, download_path: PathBuf) -> Self {
+    pub fn new(subxt_api: OnlineClient<PolkadotConfig>, opts: Opts) -> Self {
         Self {
             subxt_api,
-            vault_args,
-=======
-    pub fn new(parachain_rpc: WebsocketClient, opts: Opts) -> Self {
-        Self {
-            parachain_rpc,
->>>>>>> 739b3676
             child_proc: None,
             downloaded_release: None,
             opts,
@@ -141,7 +123,7 @@
     }
 
     fn get_bin_path(runner: &impl RunnerExt) -> Result<(String, PathBuf), Error> {
-        let bin_name = EXECUTABLE_NAME;
+        let bin_name = CLIENT_TYPE;
         let bin_path = runner.download_path().join(bin_name);
         Ok((bin_name.to_string(), bin_path))
     }
@@ -250,14 +232,10 @@
     async fn auto_update(runner: &mut impl RunnerExt) -> Result<(), Error> {
         // Create all directories for the `download_path` if they don't already exist.
         fs::create_dir_all(&runner.download_path())?;
-<<<<<<< HEAD
-        let release = runner.try_get_release().await?.expect("No current release");
-=======
         let release = runner
-            .try_get_release(false)
+            .try_get_release()
             .await?
             .expect("No current client release set on-chain.");
->>>>>>> 739b3676
         // WARNING: This will overwrite any pre-existing binary with the same name
         // TODO: Check if a release with the same version is already at the `download_path`
         runner.download_binary(release).await?;
@@ -562,13 +540,8 @@
             fn downloaded_release(&self) -> &Option<DownloadedRelease>;
             fn set_downloaded_release(&mut self, downloaded_release: Option<DownloadedRelease>);
             fn download_path(&self) -> &PathBuf;
-<<<<<<< HEAD
-            fn set_download_path(&mut self, download_path: PathBuf);
+            fn parachain_url(&self) -> String;
             async fn try_get_release(&self) -> Result<Option<ClientRelease>, Error>;
-=======
-            fn parachain_url(&self) -> String;
-            async fn try_get_release(&self, pending: bool) -> Result<Option<ClientRelease>, Error>;
->>>>>>> 739b3676
             async fn download_binary(&mut self, release: ClientRelease) -> Result<(), Error>;
             fn get_bin_path(&self) -> Result<(String, PathBuf), Error>;
             fn delete_downloaded_release(&mut self) -> Result<(), Error>;
